// Copyright (c) .NET Foundation. All rights reserved.
// Licensed under the Apache License, Version 2.0. See License.txt in the project root for license information.

using System;
using System.Collections.Generic;
using System.Diagnostics;
using System.Runtime.ExceptionServices;
using System.Threading.Tasks;
using Microsoft.AspNetCore.Mvc.Abstractions;
using Microsoft.AspNetCore.Mvc.Controllers;
using Microsoft.AspNetCore.Mvc.Core;
using Microsoft.AspNetCore.Mvc.Core.Internal;
using Microsoft.AspNetCore.Mvc.Filters;
using Microsoft.Extensions.Logging;

namespace Microsoft.AspNetCore.Mvc.Internal
{
    public class ControllerActionInvoker : ResourceInvoker, IActionInvoker
    {
        private readonly IControllerFactory _controllerFactory;
        private readonly IControllerArgumentBinder _controllerArgumentBinder;

        private readonly ControllerContext _controllerContext;
        private readonly ObjectMethodExecutor _executor;

        private object _controller;
        private Dictionary<string, object> _arguments;

        private ExceptionContext _exceptionContext;

        private ActionExecutingContext _actionExecutingContext;
        private ActionExecutedContext _actionExecutedContext;

        private ResultExecutingContext _resultExecutingContext;
        private ResultExecutedContext _resultExecutedContext;

        public ControllerActionInvoker(
            IControllerFactory controllerFactory,
            IControllerArgumentBinder controllerArgumentBinder,
            ILogger logger,
            DiagnosticSource diagnosticSource,
            ControllerContext controllerContext,
            IFilterMetadata[] filters,
            ObjectMethodExecutor objectMethodExecutor)
            : base(diagnosticSource, logger, controllerContext, filters, controllerContext.ValueProviderFactories)
        {

            if (controllerFactory == null)
            {
                throw new ArgumentNullException(nameof(controllerFactory));
            }

            if (controllerArgumentBinder == null)
            {
                throw new ArgumentNullException(nameof(controllerArgumentBinder));
            }

            if (objectMethodExecutor == null)
            {
                throw new ArgumentNullException(nameof(objectMethodExecutor));
            }

            _controllerFactory = controllerFactory;
            _controllerArgumentBinder = controllerArgumentBinder;
            _controllerContext = controllerContext;
            _executor = objectMethodExecutor;
        }

        protected override void ReleaseResources()
        {
            if (_controller != null)
            {
                _controllerFactory.ReleaseController(_controllerContext, _controller);
            }
        }

        private Task Next(ref State next, ref Scope scope, ref object state, ref bool isCompleted)
        {
            var diagnosticSource = _diagnosticSource;
            var logger = _logger;

            switch (next)
            {
                case State.ResourceInsideBegin:
                    {
                        goto case State.ExceptionBegin;
                    }

                case State.ExceptionBegin:
                    {
                        _cursor.Reset();
                        goto case State.ExceptionNext;
                    }

                case State.ExceptionNext:
                    {
                        var current = _cursor.GetNextFilter<IExceptionFilter, IAsyncExceptionFilter>();
                        if (current.FilterAsync != null)
                        {
                            state = current.FilterAsync;
                            goto case State.ExceptionAsyncBegin;
                        }
                        else if (current.Filter != null)
                        {
                            state = current.Filter;
                            goto case State.ExceptionSyncBegin;
                        }
                        else if (scope == Scope.Exception)
                        {
                            // All exception filters are on the stack already - so execute the 'inside'.
                            goto case State.ExceptionInside;
                        }
                        else
                        {
                            // There are no exception filters - so jump right to 'inside'.
                            Debug.Assert(scope == Scope.Resource);
                            goto case State.ActionBegin;
                        }
                    }

                case State.ExceptionAsyncBegin:
                    {
                        var task = InvokeNextExceptionFilterAsync();
                        if (task.Status != TaskStatus.RanToCompletion)
                        {
                            next = State.ExceptionAsyncResume;
                            return task;
                        }

                        goto case State.ExceptionAsyncResume;
                    }

                case State.ExceptionAsyncResume:
                    {
                        Debug.Assert(state != null);

                        var filter = (IAsyncExceptionFilter)state;
                        var exceptionContext = _exceptionContext;

                        // When we get here we're 'unwinding' the stack of exception filters. If we have an unhandled exception,
                        // we'll call the filter. Otherwise there's nothing to do.
                        if (exceptionContext?.Exception != null && !exceptionContext.ExceptionHandled)
                        {
                            _diagnosticSource.BeforeOnExceptionAsync(exceptionContext, filter);

                            var task = filter.OnExceptionAsync(exceptionContext);
                            if (task.Status != TaskStatus.RanToCompletion)
                            {
                                next = State.ExceptionAsyncEnd;
                                return task;
                            }

                            goto case State.ExceptionAsyncEnd;
                        }

                        goto case State.ExceptionEnd;
                    }

                case State.ExceptionAsyncEnd:
                    {
                        Debug.Assert(state != null);
                        Debug.Assert(_exceptionContext != null);

                        var filter = (IAsyncExceptionFilter)state;
                        var exceptionContext = _exceptionContext;

                        _diagnosticSource.AfterOnExceptionAsync(exceptionContext, filter);

                        if (exceptionContext.Exception == null || exceptionContext.ExceptionHandled)
                        {
                            // We don't need to do anthing to trigger a short circuit. If there's another
                            // exception filter on the stack it will check the same set of conditions
                            // and then just skip itself.
                            _logger.ExceptionFilterShortCircuited(filter);
                        }

                        goto case State.ExceptionEnd;
                    }

                case State.ExceptionSyncBegin:
                    {
                        var task = InvokeNextExceptionFilterAsync();
                        if (task.Status != TaskStatus.RanToCompletion)
                        {
                            next = State.ExceptionSyncEnd;
                            return task;
                        }

                        goto case State.ExceptionSyncEnd;
                    }

                case State.ExceptionSyncEnd:
                    {
                        Debug.Assert(state != null);

                        var filter = (IExceptionFilter)state;
                        var exceptionContext = _exceptionContext;

                        // When we get here we're 'unwinding' the stack of exception filters. If we have an unhandled exception,
                        // we'll call the filter. Otherwise there's nothing to do.
                        if (exceptionContext?.Exception != null && !exceptionContext.ExceptionHandled)
                        {
                            _diagnosticSource.BeforeOnException(exceptionContext, filter);

                            filter.OnException(exceptionContext);

                            _diagnosticSource.AfterOnException(exceptionContext, filter);

                            if (exceptionContext.Exception == null || exceptionContext.ExceptionHandled)
                            {
                                // We don't need to do anthing to trigger a short circuit. If there's another
                                // exception filter on the stack it will check the same set of conditions
                                // and then just skip itself.
                                _logger.ExceptionFilterShortCircuited(filter);
                            }
                        }

                        goto case State.ExceptionEnd;
                    }

                case State.ExceptionInside:
                    {
                        goto case State.ActionBegin;
                    }

                case State.ExceptionHandled:
                    {
                        // We arrive in this state when an exception happened, but was handled by exception filters
                        // either by setting ExceptionHandled, or nulling out the Exception or setting a result
                        // on the ExceptionContext.
                        //
                        // We need to execute the result (if any) and then exit gracefully which unwinding Resource 
                        // filters.

                        Debug.Assert(state != null);
                        Debug.Assert(_exceptionContext != null);

<<<<<<< HEAD
=======
                        if (_exceptionContext.Result == null)
                        {
                            _exceptionContext.Result = new EmptyResult();
                        }

                        Task task;
>>>>>>> 531c11df
                        if (scope == Scope.Resource)
                        {
                            Debug.Assert(_exceptionContext.Result != null);
                            _result = _exceptionContext.Result;
                        }

                        var task = InvokeResultAsync(_exceptionContext.Result);
                        if (task.Status != TaskStatus.RanToCompletion)
                        {
                            next = State.ResourceInsideEnd;
                            return task;
                        }

<<<<<<< HEAD
                        goto case State.ResourceInsideEnd;
=======
                        // Found this while investigating #5594. This is not right, but we think it's harmless
                        // so we're leaving it here for the patch release. This should go to InvokeEnd if the
                        // scope is not Resource because that can only happen when there are no resource filters.
                        goto case State.ResourceEnd;
>>>>>>> 531c11df
                    }

                case State.ExceptionEnd:
                    {
                        var exceptionContext = _exceptionContext;

                        if (scope == Scope.Exception)
                        {
                            isCompleted = true;
                            return TaskCache.CompletedTask;
                        }

                        if (exceptionContext != null)
                        {
                            if (exceptionContext.Result != null ||
                                exceptionContext.Exception == null ||
                                exceptionContext.ExceptionHandled)
                            {
                                goto case State.ExceptionHandled;
                            }

                            Rethrow(exceptionContext);
                            Debug.Fail("unreachable");
                        }

                        goto case State.ResultBegin;
                    }

                case State.ActionBegin:
                    {
                        var controllerContext = _controllerContext;

                        _cursor.Reset();

                        _controller = _controllerFactory.CreateController(controllerContext);

                        _arguments = new Dictionary<string, object>(StringComparer.OrdinalIgnoreCase);
                        var task = _controllerArgumentBinder.BindArgumentsAsync(controllerContext, _controller, _arguments);
                        if (task.Status != TaskStatus.RanToCompletion)
                        {
                            next = State.ActionNext;
                            return task;
                        }

                        goto case State.ActionNext;
                    }

                case State.ActionNext:
                    {
                        var current = _cursor.GetNextFilter<IActionFilter, IAsyncActionFilter>();
                        if (current.FilterAsync != null)
                        {
                            if (_actionExecutingContext == null)
                            {
                                _actionExecutingContext = new ActionExecutingContext(_controllerContext, _filters, _arguments, _controller);
                            }

                            state = current.FilterAsync;
                            goto case State.ActionAsyncBegin;
                        }
                        else if (current.Filter != null)
                        {
                            if (_actionExecutingContext == null)
                            {
                                _actionExecutingContext = new ActionExecutingContext(_controllerContext, _filters, _arguments, _controller);
                            }

                            state = current.Filter;
                            goto case State.ActionSyncBegin;
                        }
                        else
                        {
                            goto case State.ActionInside;
                        }
                    }

                case State.ActionAsyncBegin:
                    {
                        Debug.Assert(state != null);
                        Debug.Assert(_actionExecutingContext != null);

                        var filter = (IAsyncActionFilter)state;
                        var actionExecutingContext = _actionExecutingContext;

                        _diagnosticSource.BeforeOnActionExecution(actionExecutingContext, filter);

                        var task = filter.OnActionExecutionAsync(actionExecutingContext, InvokeNextActionFilterAwaitedAsync);
                        if (task.Status != TaskStatus.RanToCompletion)
                        {
                            next = State.ActionAsyncEnd;
                            return task;
                        }

                        goto case State.ActionAsyncEnd;
                    }

                case State.ActionAsyncEnd:
                    {
                        Debug.Assert(state != null);
                        Debug.Assert(_actionExecutingContext != null);

                        var filter = (IAsyncActionFilter)state;

                        if (_actionExecutedContext == null)
                        {
                            // If we get here then the filter didn't call 'next' indicating a short circuit.
                            _logger.ActionFilterShortCircuited(filter);

                            _actionExecutedContext = new ActionExecutedContext(
                                _controllerContext,
                                _filters,
                                _controller)
                            {
                                Canceled = true,
                                Result = _actionExecutingContext.Result,
                            };
                        }

                        _diagnosticSource.AfterOnActionExecution(_actionExecutedContext, filter);

                        goto case State.ActionEnd;
                    }

                case State.ActionSyncBegin:
                    {
                        Debug.Assert(state != null);
                        Debug.Assert(_actionExecutingContext != null);

                        var filter = (IActionFilter)state;
                        var actionExecutingContext = _actionExecutingContext;

                        _diagnosticSource.BeforeOnActionExecuting(actionExecutingContext, filter);

                        filter.OnActionExecuting(actionExecutingContext);

                        _diagnosticSource.AfterOnActionExecuting(actionExecutingContext, filter);

                        if (actionExecutingContext.Result != null)
                        {
                            // Short-circuited by setting a result.
                            _logger.ActionFilterShortCircuited(filter);

                            _actionExecutedContext = new ActionExecutedContext(
                                _actionExecutingContext,
                                _filters,
                                _controller)
                            {
                                Canceled = true,
                                Result = _actionExecutingContext.Result,
                            };

                            goto case State.ActionEnd;
                        }

                        var task = InvokeNextActionFilterAsync();
                        if (task.Status != TaskStatus.RanToCompletion)
                        {
                            next = State.ActionSyncEnd;
                            return task;
                        }

                        goto case State.ActionSyncEnd;
                    }

                case State.ActionSyncEnd:
                    {
                        Debug.Assert(state != null);
                        Debug.Assert(_actionExecutingContext != null);
                        Debug.Assert(_actionExecutedContext != null);

                        var filter = (IActionFilter)state;
                        var actionExecutedContext = _actionExecutedContext;

                        _diagnosticSource.BeforeOnActionExecuted(actionExecutedContext, filter);

                        filter.OnActionExecuted(actionExecutedContext);

                        _diagnosticSource.BeforeOnActionExecuted(actionExecutedContext, filter);

                        goto case State.ActionEnd;
                    }

                case State.ActionInside:
                    {
                        var task = InvokeActionMethodAsync();
                        if (task.Status != TaskStatus.RanToCompletion)
                        {
                            next = State.ActionEnd;
                            return task;
                        }

                        goto case State.ActionEnd;
                    }

                case State.ActionEnd:
                    {
                        if (scope == Scope.Action)
                        {
                            if (_actionExecutedContext == null)
                            {
                                _actionExecutedContext = new ActionExecutedContext(_controllerContext, _filters, _controller)
                                {
                                    Result = _result,
                                };
                            }

                            isCompleted = true;
                            return TaskCache.CompletedTask;
                        }

                        var actionExecutedContext = _actionExecutedContext;
                        Rethrow(actionExecutedContext);

                        if (actionExecutedContext != null)
                        {
                            _result = actionExecutedContext.Result;
                        }

                        if (scope == Scope.Exception)
                        {
                            // If we're inside an exception filter, let's allow those filters to 'unwind' before
                            // the result.
                            isCompleted = true;
                            return TaskCache.CompletedTask;
                        }

                        Debug.Assert(scope == Scope.Resource);
                        goto case State.ResultBegin;
                    }

                case State.ResultBegin:
                    {
                        _cursor.Reset();
                        goto case State.ResultNext;
                    }

                case State.ResultNext:
                    {
                        var current = _cursor.GetNextFilter<IResultFilter, IAsyncResultFilter>();
                        if (current.FilterAsync != null)
                        {
                            if (_resultExecutingContext == null)
                            {
                                _resultExecutingContext = new ResultExecutingContext(_controllerContext, _filters, _result, _controller);
                            }

                            state = current.FilterAsync;
                            goto case State.ResultAsyncBegin;
                        }
                        else if (current.Filter != null)
                        {
                            if (_resultExecutingContext == null)
                            {
                                _resultExecutingContext = new ResultExecutingContext(_controllerContext, _filters, _result, _controller);
                            }

                            state = current.Filter;
                            goto case State.ResultSyncBegin;
                        }
                        else
                        {
                            goto case State.ResultInside;
                        }
                    }

                case State.ResultAsyncBegin:
                    {
                        Debug.Assert(state != null);
                        Debug.Assert(_resultExecutingContext != null);

                        var filter = (IAsyncResultFilter)state;
                        var resultExecutingContext = _resultExecutingContext;

                        _diagnosticSource.BeforeOnResultExecution(resultExecutingContext, filter);

                        var task = filter.OnResultExecutionAsync(resultExecutingContext, InvokeNextResultFilterAwaitedAsync);
                        if (task.Status != TaskStatus.RanToCompletion)
                        {
                            next = State.ResultAsyncEnd;
                            return task;
                        }

                        goto case State.ResultAsyncEnd;
                    }

                case State.ResultAsyncEnd:
                    {
                        Debug.Assert(state != null);
                        Debug.Assert(_resultExecutingContext != null);

                        var filter = (IAsyncResultFilter)state;
                        var resultExecutingContext = _resultExecutingContext;
                        var resultExecutedContext = _resultExecutedContext;

                        if (resultExecutedContext == null || resultExecutingContext.Cancel == true)
                        {
                            // Short-circuited by not calling next || Short-circuited by setting Cancel == true
                            _logger.ResourceFilterShortCircuited(filter);

                            _resultExecutedContext = new ResultExecutedContext(
                                _controllerContext,
                                _filters,
                                resultExecutingContext.Result,
                                _controller)
                            {
                                Canceled = true,
                            };
                        }

                        _diagnosticSource.AfterOnResultExecution(_resultExecutedContext, filter);
                        goto case State.ResultEnd;
                    }

                case State.ResultSyncBegin:
                    {
                        Debug.Assert(state != null);
                        Debug.Assert(_resultExecutingContext != null);

                        var filter = (IResultFilter)state;
                        var resultExecutingContext = _resultExecutingContext;

                        _diagnosticSource.BeforeOnResultExecuting(resultExecutingContext, filter);

                        filter.OnResultExecuting(resultExecutingContext);

                        _diagnosticSource.AfterOnResultExecuting(resultExecutingContext, filter);

                        if (_resultExecutingContext.Cancel == true)
                        {
                            // Short-circuited by setting Cancel == true
                            _logger.ResourceFilterShortCircuited(filter);

                            _resultExecutedContext = new ResultExecutedContext(
                                resultExecutingContext,
                                _filters,
                                resultExecutingContext.Result,
                                _controller)
                            {
                                Canceled = true,
                            };

                            goto case State.ResultEnd;
                        }

                        var task = InvokeNextResultFilterAsync();
                        if (task.Status != TaskStatus.RanToCompletion)
                        {
                            next = State.ResultSyncEnd;
                            return task;
                        }

                        goto case State.ResultSyncEnd;
                    }

                case State.ResultSyncEnd:
                    {
                        Debug.Assert(state != null);
                        Debug.Assert(_resultExecutingContext != null);
                        Debug.Assert(_resultExecutedContext != null);

                        var filter = (IResultFilter)state;
                        var resultExecutedContext = _resultExecutedContext;

                        _diagnosticSource.BeforeOnResultExecuted(resultExecutedContext, filter);

                        filter.OnResultExecuted(resultExecutedContext);

                        _diagnosticSource.AfterOnResultExecuted(resultExecutedContext, filter);

                        goto case State.ResultEnd;
                    }

                case State.ResultInside:
                    {
                        // If we executed result filters then we need to grab the result from there.
                        if (_resultExecutingContext != null)
                        {
                            _result = _resultExecutingContext.Result;
                        }

                        if (_result == null)
                        {
                            // The empty result is always flowed back as the 'executed' result if we don't have one.
                            _result = new EmptyResult();
                        }

                        var task = InvokeResultAsync(_result);
                        if (task.Status != TaskStatus.RanToCompletion)
                        {
                            next = State.ResultEnd;
                            return task;
                        }

                        goto case State.ResultEnd;
                    }

                case State.ResultEnd:
                    {
                        var result = _result;

                        if (scope == Scope.Result)
                        {
                            if (_resultExecutedContext == null)
                            {
                                _resultExecutedContext = new ResultExecutedContext(_controllerContext, _filters, result, _controller);
                            }

                            isCompleted = true;
                            return TaskCache.CompletedTask;
                        }

                        Rethrow(_resultExecutedContext);

                        goto case State.ResourceInsideEnd;
                    }

                case State.ResourceInsideEnd:
                    {
                        isCompleted = true;
                        return TaskCache.CompletedTask;
                    }

                default:
                    throw new InvalidOperationException();
            }
        }

        private async Task InvokeNextExceptionFilterAsync()
        {
            try
            {
                var next = State.ExceptionNext;
                var state = (object)null;
                var scope = Scope.Exception;
                var isCompleted = false;
                while (!isCompleted)
                {
                    await Next(ref next, ref scope, ref state, ref isCompleted);
                }
            }
            catch (Exception exception)
            {
                _exceptionContext = new ExceptionContext(_controllerContext, _filters)
                {
                    ExceptionDispatchInfo = ExceptionDispatchInfo.Capture(exception),
                };
            }
        }

        private async Task InvokeNextActionFilterAsync()
        {
            try
            {
                var next = State.ActionNext;
                var state = (object)null;
                var scope = Scope.Action;
                var isCompleted = false;
                while (!isCompleted)
                {
                    await Next(ref next, ref scope, ref state, ref isCompleted);
                }
            }
            catch (Exception exception)
            {
                _actionExecutedContext = new ActionExecutedContext(_controllerContext, _filters, _controller)
                {
                    ExceptionDispatchInfo = ExceptionDispatchInfo.Capture(exception),
                };
            }

            Debug.Assert(_actionExecutedContext != null);
        }

        private async Task<ActionExecutedContext> InvokeNextActionFilterAwaitedAsync()
        {
            Debug.Assert(_actionExecutingContext != null);
            if (_actionExecutingContext.Result != null)
            {
                // If we get here, it means that an async filter set a result AND called next(). This is forbidden.
                var message = Resources.FormatAsyncActionFilter_InvalidShortCircuit(
                    typeof(IAsyncActionFilter).Name,
                    nameof(ActionExecutingContext.Result),
                    typeof(ActionExecutingContext).Name,
                    typeof(ActionExecutionDelegate).Name);

                throw new InvalidOperationException(message);
            }

            await InvokeNextActionFilterAsync();

            Debug.Assert(_actionExecutedContext != null);
            return _actionExecutedContext;
        }

        private async Task InvokeActionMethodAsync()
        {
            var controllerContext = _controllerContext;
            var executor = _executor;
            var controller = _controller;
            var arguments = _arguments;
            var orderedArguments = ControllerActionExecutor.PrepareArguments(arguments, executor);

            var diagnosticSource = _diagnosticSource;
            var logger = _logger;

            IActionResult result = null;
            try
            {
                diagnosticSource.BeforeActionMethod(
                    controllerContext,
                    arguments,
                    controller);
                logger.ActionMethodExecuting(controllerContext, orderedArguments);

                var returnType = executor.MethodReturnType;
                if (returnType == typeof(void))
                {
                    executor.Execute(controller, orderedArguments);
                    result = new EmptyResult();
                }
                else if (returnType == typeof(Task))
                {
                    await (Task)executor.Execute(controller, orderedArguments);
                    result = new EmptyResult();
                }
                else if (executor.TaskGenericType == typeof(IActionResult))
                {
                    result = await (Task<IActionResult>)executor.Execute(controller, orderedArguments);
                    if (result == null)
                    {
                        throw new InvalidOperationException(
                            Resources.FormatActionResult_ActionReturnValueCannotBeNull(typeof(IActionResult)));
                    }
                }
                else if (executor.IsTypeAssignableFromIActionResult)
                {
                    if (_executor.IsMethodAsync)
                    {
                        result = (IActionResult)await _executor.ExecuteAsync(controller, orderedArguments);
                    }
                    else
                    {
                        result = (IActionResult)_executor.Execute(controller, orderedArguments);
                    }

                    if (result == null)
                    {
                        throw new InvalidOperationException(
                            Resources.FormatActionResult_ActionReturnValueCannotBeNull(_executor.TaskGenericType ?? returnType));
                    }
                }
                else if (!executor.IsMethodAsync)
                {
                    var resultAsObject = executor.Execute(controller, orderedArguments);
                    result = resultAsObject as IActionResult ?? new ObjectResult(resultAsObject)
                    {
                        DeclaredType = returnType,
                    };
                }
                else if (executor.TaskGenericType != null)
                {
                    var resultAsObject = await executor.ExecuteAsync(controller, orderedArguments);
                    result = resultAsObject as IActionResult ?? new ObjectResult(resultAsObject)
                    {
                        DeclaredType = executor.TaskGenericType,
                    };
                }
                else
                {
                    // This will be the case for types which have derived from Task and Task<T> or non Task types.
                    throw new InvalidOperationException(Resources.FormatActionExecutor_UnexpectedTaskInstance(
                        executor.MethodInfo.Name,
                        executor.MethodInfo.DeclaringType));
                }

                _result = result;
                logger.ActionMethodExecuted(controllerContext, result);
            }
            finally
            {
                diagnosticSource.AfterActionMethod(
                    controllerContext,
                    arguments,
                    controllerContext,
                    result);
            }
        }

        private async Task InvokeNextResultFilterAsync()
        {
            try
            {
                var next = State.ResultNext;
                var state = (object)null;
                var scope = Scope.Result;
                var isCompleted = false;
                while (!isCompleted)
                {
                    await Next(ref next, ref scope, ref state, ref isCompleted);
                }
            }
            catch (Exception exception)
            {
                _resultExecutedContext = new ResultExecutedContext(_controllerContext, _filters, _result, _controller)
                {
                    ExceptionDispatchInfo = ExceptionDispatchInfo.Capture(exception),
                };
            }

            Debug.Assert(_resultExecutedContext != null);
        }

        private async Task<ResultExecutedContext> InvokeNextResultFilterAwaitedAsync()
        {
            Debug.Assert(_resultExecutingContext != null);
            if (_resultExecutingContext.Cancel == true)
            {
                // If we get here, it means that an async filter set cancel == true AND called next().
                // This is forbidden.
                var message = Resources.FormatAsyncResultFilter_InvalidShortCircuit(
                    typeof(IAsyncResultFilter).Name,
                    nameof(ResultExecutingContext.Cancel),
                    typeof(ResultExecutingContext).Name,
                    typeof(ResultExecutionDelegate).Name);

                throw new InvalidOperationException(message);
            }

            await InvokeNextResultFilterAsync();

            Debug.Assert(_resultExecutedContext != null);
            return _resultExecutedContext;
        }

        /// <remarks><see cref="ResourceInvoker.InvokeFilterPipelineAsync"/> for details on what the
        /// variables in this method represent.</remarks>
        protected override async Task InvokeInnerFilterAsync()
        {
            var next = State.ResourceInsideBegin;
            var scope = Scope.Resource;
            var state = (object)null;
            var isCompleted = false;

            while (!isCompleted)
            {
                await Next(ref next, ref scope, ref state, ref isCompleted);
            }
        }

        private static void Rethrow(ExceptionContext context)
        {
            if (context == null)
            {
                return;
            }

            if (context.ExceptionHandled)
            {
                return;
            }

            if (context.ExceptionDispatchInfo != null)
            {
                context.ExceptionDispatchInfo.Throw();
            }

            if (context.Exception != null)
            {
                throw context.Exception;
            }
        }

        private static void Rethrow(ActionExecutedContext context)
        {
            if (context == null)
            {
                return;
            }

            if (context.ExceptionHandled)
            {
                return;
            }

            if (context.ExceptionDispatchInfo != null)
            {
                context.ExceptionDispatchInfo.Throw();
            }

            if (context.Exception != null)
            {
                throw context.Exception;
            }
        }

        private static void Rethrow(ResultExecutedContext context)
        {
            if (context == null)
            {
                return;
            }

            if (context.ExceptionHandled)
            {
                return;
            }

            if (context.ExceptionDispatchInfo != null)
            {
                context.ExceptionDispatchInfo.Throw();
            }

            if (context.Exception != null)
            {
                throw context.Exception;
            }
        }

        private enum Scope
        {
            Resource,
            Exception,
            Action,
            Result,
        }

        private enum State
        {
            ResourceInsideBegin,
            ExceptionBegin,
            ExceptionNext,
            ExceptionAsyncBegin,
            ExceptionAsyncResume,
            ExceptionAsyncEnd,
            ExceptionSyncBegin,
            ExceptionSyncEnd,
            ExceptionInside,
            ExceptionHandled,
            ExceptionEnd,
            ActionBegin,
            ActionNext,
            ActionAsyncBegin,
            ActionAsyncEnd,
            ActionSyncBegin,
            ActionSyncEnd,
            ActionInside,
            ActionEnd,
            ResultBegin,
            ResultNext,
            ResultAsyncBegin,
            ResultAsyncEnd,
            ResultSyncBegin,
            ResultSyncEnd,
            ResultInside,
            ResultEnd,
            ResourceInsideEnd,
        }
    }
}<|MERGE_RESOLUTION|>--- conflicted
+++ resolved
@@ -235,15 +235,11 @@
                         Debug.Assert(state != null);
                         Debug.Assert(_exceptionContext != null);
 
-<<<<<<< HEAD
-=======
                         if (_exceptionContext.Result == null)
                         {
                             _exceptionContext.Result = new EmptyResult();
                         }
 
-                        Task task;
->>>>>>> 531c11df
                         if (scope == Scope.Resource)
                         {
                             Debug.Assert(_exceptionContext.Result != null);
@@ -257,14 +253,7 @@
                             return task;
                         }
 
-<<<<<<< HEAD
                         goto case State.ResourceInsideEnd;
-=======
-                        // Found this while investigating #5594. This is not right, but we think it's harmless
-                        // so we're leaving it here for the patch release. This should go to InvokeEnd if the
-                        // scope is not Resource because that can only happen when there are no resource filters.
-                        goto case State.ResourceEnd;
->>>>>>> 531c11df
                     }
 
                 case State.ExceptionEnd:
